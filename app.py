from flask import Flask, request
from flask_restx import Api, Resource
from auth import (
    KeycloakAuth,
    require_auth,
    extract_user_info,
    require_permission,
    user_has_permission,
)
from permissions import PERMISSIONS
from database import get_db_cursor, test_connection
import os
import json
from datetime import datetime, date
from decimal import Decimal
import requests
<<<<<<< HEAD
from helpers import (
    magic_link,
    invite_user_to_project,
    invite_user_to_org,
    access_revoked_notification,
    log_event,
    log_submission,
    tsv_to_json,
)

=======
from helpers import magic_link, invite_user_to_project, invite_user_to_org, access_revoked_notification, log_event, log_submission, tsv_to_json
import uuid
>>>>>>> 81ab32c5

# Custom JSON encoder to handle datetime and other types
class CustomJSONEncoder(json.JSONEncoder):
    def default(self, obj):
        if isinstance(obj, datetime):
            return obj.strftime('%Y-%m-%d %H:%M:%S')
        elif isinstance(obj, date):
            return obj.strftime('%Y-%m-%d')
        elif isinstance(obj, Decimal):
            return float(obj)
        return super().default(obj)

app = Flask(__name__)
app.json_encoder = CustomJSONEncoder

song = os.getenv('OVERTURE_SONG', 'http://song.local')
score = os.getenv('OVERTURE_SCORE', 'http://score.local')

keycloak_auth = KeycloakAuth(
    keycloak_url=os.getenv('KEYCLOAK_URL', 'http://keycloak.local'),
    realm=os.getenv('KEYCLOAK_REALM', 'agari'),
    client_id=os.getenv('KEYCLOAK_CLIENT_ID', 'dms'),
    client_secret=os.getenv('KEYCLOAK_CLIENT_SECRET', 'VDyLEjGR3xDQvoQlrHq5AB6OwbW0Refc')
)

app.keycloak_auth = keycloak_auth

api = Api(app, 
    version='1.0', 
    title='Folio API',
    description='API documentation for the Folio application',
    doc='/docs/'
)

# Configure Flask-RESTX to use our custom JSON encoder
app.config['RESTX_JSON'] = {'cls': CustomJSONEncoder}

##########################
### INFO
##########################

default_ns = api.namespace('info', description='Utility endpoints')

@default_ns.route('/health')
class Health(Resource):

    ### GET /info/health ###

    @api.doc('get_health')
    def get(self):
        """Check application health status"""
        return {'status': 'healthy'}

@default_ns.route('/health/db')
class DatabaseHealth(Resource):

    ### GET /info/health/db ###

    @api.doc('get_db_health')
    def get(self):
        """Check database connectivity and schema"""
        db_test = test_connection()
        if db_test:
            return {
                'status': 'healthy',
            }
        else:
            return {'status': 'unhealthy', 'error': 'Database connection failed'}, 503

@default_ns.route('/whoami')
class WhoAmI(Resource):

    ### GET /info/whoami ###

    @api.doc('get_whoami')
    @require_auth(keycloak_auth)
    def get(self):

        """Get current user information from JWT token"""
        
        return extract_user_info(request.user)

@default_ns.route('/permissions')
class Permissions(Resource):

    ### GET /info/permissions ###

    @api.doc('get_permissions')
    @require_auth(keycloak_auth)
    def get(self):

        """Get all defined permissions"""
        
        return PERMISSIONS
    
@default_ns.route('/permissions/check/<permission_name>')
class PermissionsCheck(Resource):

    ### GET /info/permissions/check/<permission_name> ###

    @api.doc('check_permission')
    @require_auth(keycloak_auth)
    def get(self, permission_name):

        return

@default_ns.route('/permissions/check')
class PermissionsCheckResource(Resource):

    ### POST /info/permissions/check ###

    @api.doc('check_permission_for_resource')
    @require_auth(keycloak_auth)
    def post(self):
        """
        Check if the current user has a specific permission for a resource

        Request Body:
        {
            "resource_type": "project|study",
            "resource_id": "<uuid>",
            "permission": "edit_project|delete_project|etc",
            "parent_project_id": "<uuid>"  # Optional, for study checks
        }

        Returns detailed permission check information for debugging
        """
        try:
            data = request.get_json()
            if not data:
                return {'error': 'No JSON data provided'}, 400

            resource_type = data.get('resource_type')
            resource_id = data.get('resource_id')
            permission = data.get('permission')
            parent_project_id = data.get('parent_project_id')

            user_info = extract_user_info(request.user)
            has_perm, details = user_has_permission(
                user_info,
                permission,
                resource_type=resource_type,
                resource_id=resource_id,
                parent_project_id=parent_project_id
            )
            return {
                'has_permission': has_perm,
                'details': details
            }
        except Exception as e:
            return {'error': f'Failed to check permission: {str(e)}'}, 500


##########################
### PATHOGENS
##########################

pathogen_ns = api.namespace('pathogens', description='Pathogen management endpoints')

@pathogen_ns.route('/')
class PathogenList(Resource):

    ### GET /pathogens ###

    @pathogen_ns.doc('list_pathogens')
    def get(self):

        """List all pathogens (public access)
        
        Query Parameters:
        - deleted: true/false (default: false) - If true, include soft-deleted pathogens
        """
        
        try:
            # Check if deleted pathogens should be included
            include_deleted = request.args.get('deleted', 'false').lower() == 'true'
            
            with get_db_cursor() as cursor:
                if include_deleted:
                    # Include all pathogens (both active and deleted)
                    cursor.execute("""
                        SELECT *
                        FROM pathogens 
                        ORDER BY deleted_at IS NULL DESC, name
                    """)
                else:
                    # Only active pathogens (default behavior)
                    cursor.execute("""
                        SELECT *
                        FROM pathogens 
                        WHERE deleted_at IS NULL 
                        ORDER BY name
                    """)
                
                pathogens = cursor.fetchall()

                return pathogens

        except Exception as e:
            return {'error': f'Database error: {str(e)}'}, 500


    ### POST /pathogens ###

    @pathogen_ns.doc('create_pathogen')
    @require_auth(keycloak_auth)
    @require_permission('create_pathogen')
    def post(self):

        """Create a new pathogen (system-admin only)"""
        
        try:
            data = request.get_json()
            if not data:
                return {'error': 'No JSON data provided'}, 400
            
            name = data.get('name')
            scientific_name = data.get('scientific_name')
            description = data.get('description')
            
            if not name:
                return {'error': 'Pathogen name is required'}, 400
            if not scientific_name:
                return {'error': 'Scientific name is required'}, 400

            with get_db_cursor() as cursor:
                cursor.execute("""
                    INSERT INTO pathogens (name, scientific_name, description)
                    VALUES (%s, %s, %s)
                    RETURNING id, name, scientific_name, description, created_at
                """, (name, scientific_name, description))
                
                new_pathogen = cursor.fetchone()
                
                return {
                    'message': 'Pathogen created successfully',
                    'pathogen': new_pathogen
                }, 201
                
        except Exception as e:
            if 'duplicate key value violates unique constraint' in str(e):
                return {'error': f'Pathogen with name "{name}" already exists'}, 409
            return {'error': f'Database error: {str(e)}'}, 500

@pathogen_ns.route('/<string:pathogen_id>')
class Pathogen(Resource):

    ### GET /pathogens/<pathogen_id> ###

    @pathogen_ns.doc('get_pathogen')
    def get(self, pathogen_id):

        """Get details of a specific pathogen by ID (public access)"""
        
        try:
            with get_db_cursor() as cursor:
                cursor.execute("""
                    SELECT id, name, scientific_name, description, created_at, updated_at
                    FROM pathogens 
                    WHERE id = %s AND deleted_at IS NULL
                """, (pathogen_id,))
                
                pathogen = cursor.fetchone()
                
                if not pathogen:
                    return {'error': 'Pathogen not found'}, 404
                
                return pathogen
                
        except Exception as e:
            return {'error': f'Database error: {str(e)}'}, 500
        
    ### DELETE /pathogens/<pathogen_id> ###

    @pathogen_ns.doc('delete_pathogen')
    @require_auth(keycloak_auth)
    @require_permission('create_pathogen')
    def delete(self, pathogen_id):

        """Delete a pathogen by ID (system-admin only)
        
        Query Parameters: 
        - hard: true/false (default: false) - If true, permanently delete from database
        """
        
        try:
            # Check if hard delete is requested
            hard_delete = request.args.get('hard', 'false').lower() == 'true'
            
            with get_db_cursor() as cursor:
                if hard_delete:
                    # Hard delete - permanently remove from database
                    cursor.execute("""
                        DELETE FROM pathogens 
                        WHERE id = %s
                        RETURNING id, name
                    """, (pathogen_id,))
                    
                    deleted_pathogen = cursor.fetchone()
                    
                    if not deleted_pathogen:
                        return {'error': 'Pathogen not found'}, 404
                    
                    return {
                        'message': f'Pathogen "{deleted_pathogen["name"]}" permanently deleted',
                        'delete_type': 'hard'
                    }
                else:
                    # Soft delete - set deleted_at timestamp
                    cursor.execute("""
                        UPDATE pathogens 
                        SET deleted_at = NOW(), updated_at = NOW()
                        WHERE id = %s AND deleted_at IS NULL
                        RETURNING id, name
                    """, (pathogen_id,))
                    
                    deleted_pathogen = cursor.fetchone()
                    
                    if not deleted_pathogen:
                        return {'error': 'Pathogen not found or already deleted'}, 404
                    
                    return {
                        'message': f'Pathogen "{deleted_pathogen["name"]}" deleted (can be restored)',
                        'delete_type': 'soft'
                    }
                
        except Exception as e:
            return {'error': f'Database error: {str(e)}'}, 500
        
    ### PUT /pathogens/<pathogen_id> ###

    @pathogen_ns.doc('update_pathogen')
    @require_auth(keycloak_auth)
    @require_permission('create_pathogen')
    def put(self, pathogen_id):

        """Update a pathogen by ID (system-admin only)"""
        
        try:
            data = request.get_json()
            if not data:
                return {'error': 'No JSON data provided'}, 400
            
            name = data.get('name')
            scientific_name = data.get('scientific_name')
            description = data.get('description')
            
            if not name:
                return {'error': 'Pathogen name is required'}, 400
            if not scientific_name:
                return {'error': 'Scientific name is required'}, 400

            with get_db_cursor() as cursor:
                cursor.execute("""
                    UPDATE pathogens 
                    SET name = %s, scientific_name = %s, description = %s, updated_at = NOW()
                    WHERE id = %s AND deleted_at IS NULL
                    RETURNING id, name, scientific_name, description, updated_at
                """, (name, scientific_name, description, pathogen_id))
                
                updated_pathogen = cursor.fetchone()
                
                if not updated_pathogen:
                    return {'error': 'Pathogen not found or already deleted'}, 404
                
                return {
                    'message': 'Pathogen updated successfully',
                    'pathogen': updated_pathogen
                }
                
        except Exception as e:
            if 'duplicate key value violates unique constraint' in str(e):
                return {'error': f'Pathogen with name "{name}" already exists'}, 409
            return {'error': f'Database error: {str(e)}'}, 500


@pathogen_ns.route('/<string:pathogen_id>/restore')
class PathogenRestore(Resource):

    ### POST /pathogens/<pathogen_id>/restore ###

    @pathogen_ns.doc('restore_pathogen')
    @require_auth(keycloak_auth)
    @require_permission('create_pathogen')
    def post(self, pathogen_id):

        """Restore a soft-deleted pathogen (system-admin only)"""
        
        try:
            with get_db_cursor() as cursor:
                cursor.execute("""
                    UPDATE pathogens 
                    SET deleted_at = NULL, updated_at = NOW()
                    WHERE id = %s AND deleted_at IS NOT NULL
                    RETURNING id, name, scientific_name, description, updated_at
                """, (pathogen_id,))
                
                restored_pathogen = cursor.fetchone()
                
                if not restored_pathogen:
                    return {'error': 'Pathogen not found or not deleted'}, 404
                
                return {
                    'message': f'Pathogen "{restored_pathogen["name"]}" restored successfully',
                    'pathogen': restored_pathogen
                }
                
        except Exception as e:
            if 'duplicate key value violates unique constraint' in str(e):
                return {'error': 'Cannot restore: A pathogen with this name already exists'}, 409
            return {'error': f'Database error: {str(e)}'}, 500

##########################
### USERS
##########################

user_ns = api.namespace('users', description='User management endpoints')
@user_ns.route('/')
class UserList(Resource):
    ### GET /users ###

    @user_ns.doc('list_users')
    @require_auth(keycloak_auth)
    @require_permission('system_admin_access')
    def get(self):

        """List all users (system-admin only)"""
        
        try:
            users = keycloak_auth.get_all_users()
            return users
        except Exception as e:
            return {'error': f'Failed to retrieve users: {str(e)}'}, 500

    ### POST /users ###
    @user_ns.doc('create_user')
    @require_auth(keycloak_auth)
    @require_permission('create_user')
    def post(self):
        data = request.get_json()
        if not data:
            return {'error': 'No JSON data provided'}, 400
        
        email = data.get('email')
        redirect_uri = data.get('redirect_uri')
        expiration_seconds = data.get('expiration_seconds', 600)
        send_email = data.get('send_email', True)

        if not email:
            return {'error': 'Email is required'}, 400
        if not redirect_uri:
            return {'error': 'Redirect is required'}, 400

        keycloak_response = magic_link(email, redirect_uri, expiration_seconds, send_email)
        return keycloak_response


@user_ns.route('/<string:user_id>')        
class User(Resource):

    ### GET /users/<user_id> ###

    @user_ns.doc('get_user')
    @require_auth(keycloak_auth)
    def get(self, user_id):
        """Get user details by ID
        
        Users can view their own profile.
        Admins can view any user's profile.
        """

        try:
            # Get current user info
            user_info = extract_user_info(request.user)
            current_user_id = user_info.get('user_id')
            
            # Check if user is trying to view their own profile
            is_self_view = current_user_id == user_id
            
            # Check permissions - allow self-view or admin access
            if not is_self_view:
                has_perm, details = user_has_permission(user_info, 'manage_users')
                if not has_perm:
                    return {'error': 'Permission denied. You can only view your own profile or need admin permissions.', 'details': details}, 403
            
            return user_info
            
        except Exception as e:
            return {'error': f'Failed to retrieve user: {str(e)}'}, 500

    ### DELETE /users/<user_id> ###

    @user_ns.doc('delete_user')
    @require_auth(keycloak_auth)
    @require_permission('manage_users')
    def delete(self, user_id):
        """Delete a user by ID (system-admin only)"""

        try:
            keycloak_auth.delete_user(user_id)
            access_revoked_notification(user_id)
            return {'message': 'User deleted successfully'}, 204
        except Exception as e:
            return {'error': f'Failed to delete user: {str(e)}'}, 500
        
    ### PUT /users/<user_id> ###

    @user_ns.doc('update_user')
    @require_auth(keycloak_auth)
    def put(self, user_id):
        """Update user details by ID
        
        Admins can update any user's details.
        Users can only update their own basic profile fields: name, surame, email, title, bio
        """
        
        try:
            data = request.get_json()
            if not data:
                return {'error': 'No JSON data provided'}, 400
            
            # Get current user info
            user_info = extract_user_info(request.user)
            current_user_id = user_info.get('user_id')
            
            # Check if user is trying to edit their own profile
            is_self_edit = current_user_id == user_id
            
            # Check permissions
            if not is_self_edit:
                # Not editing own profile - need admin permissions
                has_perm, details = user_has_permission(user_info, 'manage_users')

                organisation_id = user_info.get('organisation_id')[0]

                requested_user_info = keycloak_auth.get_user_info_by_id(user_id)
                request_user_organisation_id = requested_user_info.get('organisation_id')[0]

                has_org_perm = organisation_id == request_user_organisation_id

                if not has_perm and not has_org_perm:
                    return {'error': 'Permission denied. You can only edit your own profile or need admin permissions.', 'details': details}, 403
            
            # Define allowed fields for self-editing
            self_edit_allowed_fields = {'name', 'surname', 'email', 'title', 'bio', 'preferences', 'accepted_terms', 'accepted_governance'}
            
            # Filter update data based on permissions
            if is_self_edit:
                # User editing their own profile - filter to allowed fields only
                filtered_data = {}
                for key, value in data.items():
                    if key in self_edit_allowed_fields:
                        filtered_data[key] = value
                    else:
                        return {'error': f'Field "{key}" not allowed for self-editing. Allowed fields: {", ".join(self_edit_allowed_fields)}'}, 400
                
                if not filtered_data:
                    return {'error': f'No valid fields provided. Allowed fields for self-editing: {", ".join(self_edit_allowed_fields)}'}, 400
                    
                update_data = filtered_data
            else:
                # Admin editing user - allow all fields
                update_data = data
            
            # Call the auth update_user method
            result = keycloak_auth.update_user(user_id, update_data)
            
            if result.get('success'):
                return {
                    'message': 'User updated successfully',
                    'user_id': user_id,
                    'updates': result.get('updates', {}),
                    'is_self_edit': is_self_edit
                }
            else:
                return {
                    'error': 'Failed to update user',
                    'details': result.get('error'),
                    'errors': result.get('errors', {})
                }, 500
                
        except Exception as e:
            return {'error': f'Failed to update user: {str(e)}'}, 500

##########################
### ORGANISATIONS
##########################

organisation_ns = api.namespace('organisations', description='Organisation management endpoints')
@organisation_ns.route('/')
class OrganisationList(Resource):
    
    ### GET /organisations ###

    @organisation_ns.doc('list_organisations')
    @require_auth(keycloak_auth)
    def get(self):

        """List all organisations"""
        
        try:
            with get_db_cursor() as cursor:
                cursor.execute("""
                    SELECT *
                    FROM organisations
                    ORDER BY name
                """)
                
                organisations = cursor.fetchall()
                return organisations

        except Exception as e:
            return {'error': f'Database error: {str(e)}'}, 500
        

    ### POST /organisations ###

    @organisation_ns.doc('create_organisation')
    @require_auth(keycloak_auth)
    @require_permission('create_org')
    def post(self):
        
        """Create a new organisation"""
        
        try:
            data = request.get_json()
            if not data:
                return {'error': 'No JSON data provided'}, 400
            
            name = data.get('name')
            abbreviation = data.get('abbreviation')
            url = data.get('url')
            about = data.get('about')
            sharing_policy = data.get('sharing_policy', 'private')
            
            if not name:
                return {'error': 'Organisation name is required'}, 400
            
            with get_db_cursor() as cursor:
                cursor.execute("""
                    INSERT INTO organisations (name, abbreviation, url, about, sharing_policy)
                    VALUES (%s, %s, %s, %s, %s)
                    RETURNING *
                """, (name, abbreviation, url, about, sharing_policy))
                
                new_org = cursor.fetchone()
                
                return {
                    'message': 'Organisation created successfully',
                    'organisation': new_org
                }, 201
            
        except Exception as e:
            if 'duplicate key value violates unique constraint' in str(e):
                return {'error': f'Organisation with name "{name}" already exists'}, 409
            return {'error': f'Database error: {str(e)}'}, 500

    

@organisation_ns.route('/<string:org_id>')
class Organisation(Resource):

    ### GET /organisations/<id> ###
    
    @organisation_ns.doc('get_organisation')
    def get(self, org_id):

        """Get organisation details by ID"""
        
        try:
            with get_db_cursor() as cursor:
                cursor.execute("""
                    SELECT *
                    FROM organisations
                    WHERE id = %s
                """, (org_id,))
                
                organisation = cursor.fetchone()
                
                if not organisation:
                    return {'error': 'Organisation not found'}, 404
                
                return organisation
                
        except Exception as e:
            return {'error': f'Database error: {str(e)}'}, 500
        
    ### PUT /organisations/<id> ###
    @organisation_ns.doc('update_organisation')
    @require_auth(keycloak_auth)
    @require_permission('manage_org_settings')
    def put(self, org_id):

        """Update organisation details by ID"""

        # Extract user info to get the organisation_id
        user_info = extract_user_info(request.user)
        user_org_id = user_info.get('organisation_id')[0]

        # system-admin
        if user_info.get('roles') and 'system-admin' in user_info.get('roles'):
            pass
        # org-admin or org-owner
        elif user_org_id == org_id:
            pass
        else:
            return {'error': 'Permission denied. You can only update your own organisation or need system-admin permissions.'}, 403

        
        try:
            data = request.get_json()
            if not data:
                return {'error': 'No JSON data provided'}, 400
            
            # Build dynamic update query based on provided fields
            update_fields = []
            update_values = []
            
            if 'name' in data:
                update_fields.append('name = %s')
                update_values.append(data['name'])
                
            if 'abbreviation' in data:
                update_fields.append('abbreviation = %s')
                update_values.append(data['abbreviation'])
                
            if 'url' in data:
                update_fields.append('url = %s')
                update_values.append(data['url'])
                
            if 'about' in data:
                update_fields.append('about = %s')
                update_values.append(data['about'])
            
            if not update_fields:
                return {'error': 'No valid fields provided for update'}, 400
            
            # Always update the updated_at timestamp
            update_fields.append('updated_at = NOW()')
            update_values.append(org_id)

            with get_db_cursor() as cursor:
                query = f"""
                    UPDATE organisations
                    SET {', '.join(update_fields)}
                    WHERE id = %s
                    RETURNING *
                """
                
                cursor.execute(query, update_values)
                
                updated_org = cursor.fetchone()
                
                if not updated_org:
                    return {'error': 'Organisation not found'}, 404
                
                return {
                    'message': 'Organisation updated successfully',
                    'organisation': updated_org
                }
                
        except Exception as e:
            if 'duplicate key value violates unique constraint' in str(e):
                return {'error': f'Organisation name already exists'}, 409
            return {'error': f'Database error: {str(e)}'}, 500
        
    ### DELETE /organisations/<id> ###
    @organisation_ns.doc('delete_organisation')
    @require_auth(keycloak_auth)
    @require_permission('delete_org')
    def delete(self, org_id):

        """Delete an organisation by ID"""

        try:
            with get_db_cursor() as cursor:
                cursor.execute("""
                    DELETE FROM organisations
                    WHERE id = %s
                    RETURNING id, name
                """, (org_id,))
                
                deleted_org = cursor.fetchone()
                
                if not deleted_org:
                    return {'error': 'Organisation not found'}, 404
                
                return {
                    'message': f'Organisation "{deleted_org["name"]}" deleted successfully'
                }, 204
                
        except Exception as e:
            return {'error': f'Database error: {str(e)}'}, 500

        
    
@organisation_ns.route('/<string:org_id>/members')
class OrganisationUsers(Resource):

    ### GET /organisations/<org_id>/members ###

    @organisation_ns.doc('list_organisation_members')
    @require_auth(keycloak_auth)
    @require_permission('view_org_members')
    def get(self, org_id):

        """List all users in an organisation"""
        
        try:
            users = keycloak_auth.get_users_by_attribute('organisation_id', org_id)
            return users
        except Exception as e:
            return {'error': f'Failed to retrieve users: {str(e)}'}, 500
        
    
    ### POST /organisations/<org_id>/members ###
    
    @organisation_ns.doc('add_organisation_member')
    @require_auth(keycloak_auth)
    @require_permission('add_org_members')
    def post(self, org_id):

        """Add a user to an organisation with role"""

        try:
            # Extract current user info to check organization access
            user_info = extract_user_info(request.user)
            user_org_id = user_info.get('organisation_id')
            
            # Check if user is system-admin (can add to any org)
            if 'system-admin' not in user_info.get('roles', []):
                # For non-system-admin users, check organization match
                if not user_org_id:
                    return {'error': 'Permission denied. User not assigned to any organisation.'}, 403
                
                # Handle case where user_org_id might be a list or string
                user_orgs = user_org_id if isinstance(user_org_id, list) else [user_org_id]
                
                if org_id not in user_orgs:
                    return {'error': 'Permission denied. You can only add members to your own organisation.'}, 403

            data = request.get_json()
            if not data:
                return {'error': 'No JSON data provided'}, 400
            
            user_id = data.get('user_id')
            role = data.get('role')
            redirect_uri = data.get('redirect_uri')
            
            if not user_id:
                return {'error': 'User ID is required'}, 400
            if role not in {'org-viewer', 'org-admin', 'org-owner'}:
                return {'error': 'Invalid role specified'}, 400

            # Check if user exists in Keycloak
            user = keycloak_auth.get_user(user_id)
            if not user:
                return {'error': 'User not found in Keycloak'}, 404

            # Update user's organisation_id and org_role attributes in Keycloak
            response = invite_user_to_org(user, redirect_uri, org_id, role)
            return response
            
        except Exception as e:
            return {'error': f'Failed to add user to organisation: {str(e)}'}, 500


##########################
### PROJECTS
##########################

project_ns = api.namespace('projects', description='Project management endpoints')

@project_ns.route('/')
class ProjectList(Resource):

    ### GET /projects ###

    @api.doc('list_projects')
    def get(self):
        
        """List projects based on user permissions with filtering and pagination
        
        Query Parameters:
        - organisation_id: Filter by organisation ID
        - pathogen_id: Filter by pathogen ID
        - page: Page number (default: 1)
        - limit: Items per page (default: 20, max: 100)
        - search: Search in project name and description
        """

        organisation_id = keycloak_auth.get_user_org()

        # Get query parameters
        filter_org_id = request.args.get('organisation_id')
        filter_pathogen_id = request.args.get('pathogen_id')
        search_term = request.args.get('search')
        
        # Pagination parameters
        try:
            page = int(request.args.get('page', 1))
            limit = min(int(request.args.get('limit', 20)), 100)  
            offset = (page - 1) * limit
        except ValueError:
            return {'error': 'Invalid page or limit parameter'}, 400

        if page < 1 or limit < 1:
            return {'error': 'Page and limit must be positive integers'}, 400

        try:
            with get_db_cursor() as cursor:
                base_conditions = ["p.deleted_at IS NULL"]
                params = []
                
                if organisation_id is not None:
                    base_conditions.append("(p.privacy = 'public' OR p.privacy = 'semi-private' OR p.organisation_id = %s)")
                    params.append(organisation_id)
                else:
                    base_conditions.append("(p.privacy = 'public' OR p.privacy = 'semi-private')")
                
                # Add additional filters
                if filter_org_id:
                    base_conditions.append("p.organisation_id = %s")
                    params.append(filter_org_id)
                
                if filter_pathogen_id:
                    # Validate UUID format before using in query
                    try:
                        import uuid
                        uuid.UUID(filter_pathogen_id)  # This will raise ValueError if invalid UUID
                        base_conditions.append("p.pathogen_id = %s")
                        params.append(filter_pathogen_id)
                    except ValueError:
                        return {'error': f'Invalid pathogen_id format: {filter_pathogen_id}. Must be a valid UUID.'}, 400

                if search_term:
                    base_conditions.append("(p.name ILIKE %s OR p.description ILIKE %s)")
                    search_pattern = f"%{search_term}%"
                    params.extend([search_pattern, search_pattern])
                
                where_clause = " AND ".join(base_conditions)
                
                # Get total count for pagination metadata
                count_query = f"""
                    SELECT COUNT(*) as total
                    FROM projects p
                    WHERE {where_clause}
                """
                cursor.execute(count_query, params)
                total_count = cursor.fetchone()['total']
                
                # Get paginated results with joins for additional info
                main_query = f"""
                    SELECT 
                        p.*,
                        pat.name as pathogen_name,
                        pat.scientific_name as pathogen_scientific_name,
                        org.name as organisation_name,
                        org.abbreviation as organisation_abbreviation
                    FROM projects p
                    LEFT JOIN pathogens pat ON p.pathogen_id::uuid = pat.id::uuid
                    LEFT JOIN organisations org ON p.organisation_id::text = org.id::text
                    WHERE {where_clause}
                    ORDER BY p.name
                    LIMIT %s OFFSET %s
                """
                
                cursor.execute(main_query, params + [limit, offset])
                projects = cursor.fetchall()
                
                # Calculate pagination metadata
                total_pages = (total_count + limit - 1) // limit  # Ceiling division
                has_next = page < total_pages
                has_prev = page > 1
                
                print(f"Found {len(projects)} projects (page {page}/{total_pages}, total: {total_count})")
                for p in projects:
                    print(f"Project '{p['name']}' - org: '{p['organisation_id']}', pathogen: '{p['pathogen_name']}', privacy: '{p['privacy']}'")
                
                return {
                    'projects': projects,
                    'pagination': {
                        'page': page,
                        'limit': limit,
                        'total_count': total_count,
                        'total_pages': total_pages,
                        'has_next': has_next,
                        'has_prev': has_prev
                    },
                    'filters': {
                        'organisation_id': filter_org_id,
                        'pathogen_id': filter_pathogen_id,
                        'search': search_term
                    }
                }

        except Exception as e:
            return {'error': f'Database error: {str(e)}'}, 500
        
    ### POST /projects ###

    @api.doc('create_project')
    @require_auth(keycloak_auth)
    @require_permission('create_project')
    def post(self):
        
        """Create a new project
        
        Request Body:
        {
            "name": "Project Name",
            "description": "Optional description",
            "pathogen_id": "<associated_pathogen_id>",
            "privacy": "public|private|semi-private" 
        }
        
        
        """

         # Extract user info to get the user_id and organisation_id
        user_info = extract_user_info(request.user)
        user_id = user_info.get('user_id')
        organisation_id = user_info.get('organisation_id')[0]

        if not organisation_id:
            return {'error': 'User does not belong to any organization'}, 400

        try:
            data = request.get_json()
            if not data:
                return {'error': 'No JSON data provided'}, 400
            
            name = data.get('name')
            description = data.get('description')
            pathogen_id = data.get('pathogen_id')
            privacy = data.get('privacy', 'public')  
            
            if not name:
                return {'error': 'Project name is required'}, 400
            if not pathogen_id:
                return {'error': 'Associated pathogen_id is required'}, 400

            with get_db_cursor() as cursor:
                cursor.execute("""
                    INSERT INTO projects (name, description, pathogen_id, user_id, organisation_id, privacy)
                    VALUES (%s, %s, %s, %s, %s, %s)
                    RETURNING *
                """, (name, description, pathogen_id, user_id, organisation_id, privacy))

                new_project = cursor.fetchone()

                return {
                    'message': 'Project created successfully',
                    'project': new_project
                }, 201
                
        except Exception as e:
            if 'duplicate key value violates unique constraint' in str(e):
                return {'error': f'Project with name "{name}" already exists'}, 409
            return {'error': f'Database error: {str(e)}'}, 500


@project_ns.route('/<string:project_id>')
class Project(Resource):

    ### GET /projects/<project_id> ###

    @api.doc('get_project')
    def get(self, project_id):

        """Get single project details based on user permissions"""

        organisation_id = keycloak_auth.get_user_org()

        try:
                
            with get_db_cursor() as cursor:
                if organisation_id is not None:
                    cursor.execute("""
                        SELECT *
                        FROM projects
                        WHERE id = %s AND deleted_at IS NULL
                        AND (privacy = 'public' OR organisation_id = %s)
                        ORDER BY name
                    """, (project_id, organisation_id))
                else:
                    user_projects = keycloak_auth.get_user_projects()
                    cursor.execute("""
                        SELECT *
                        FROM projects
                        WHERE id = %s AND deleted_at IS NULL
                        AND (privacy = 'public' OR privacy = 'semi-private' OR id = ANY(%s::uuid[]))
                        ORDER BY name
                    """, (project_id, user_projects))

                project = cursor.fetchone()
                if not project:
                    return {'error': 'Project not found or access denied'}, 404
                else:
                    return project

        except Exception as e:
            return {'error': f'Database error: {str(e)}'}, 500
        
    ### PUT /projects/<project_id> ###    
        
    @api.doc('update_project')
    @require_auth(keycloak_auth)
    @require_permission('edit_projects')
    def put(self, project_id):

        """Update a project by ID user permissions and organisation scope

        Request Body (any of the fields can be updated):
        {
            "name": "New Project Name",
            "description": "Updated description",
            "pathogen_id": "<new_pathogen_id>",
            "privacy": "public|private|semi-private"
        }
        """

        try:
            data = request.get_json()
            if not data:
                return {'error': 'No JSON data provided'}, 400
            
            update_fields = []
            update_values = []
            
            if 'name' in data:
                update_fields.append('name = %s')
                update_values.append(data['name'])
                
            if 'description' in data:
                update_fields.append('description = %s')
                update_values.append(data['description'])
                
            if 'pathogen_id' in data:
                update_fields.append('pathogen_id = %s')
                update_values.append(data['pathogen_id'])

            if 'privacy' in data:
                update_fields.append('privacy = %s')
                update_values.append(data['privacy'])

            if not update_fields:
                return {'error': 'No valid fields provided for update'}, 400
            
            # Always update the updated_at timestamp
            update_fields.append('updated_at = NOW()')
            update_values.append(project_id)

            with get_db_cursor() as cursor:
                query = f"""
                    UPDATE projects 
                    SET {', '.join(update_fields)}
                    WHERE id = %s AND deleted_at IS NULL
                    RETURNING *
                """
                
                cursor.execute(query, update_values)
                
                updated_project = cursor.fetchone()
                
                if not updated_project:
                    return {'error': 'Project not found or already deleted'}, 404
                
                return {
                    'message': 'Project updated successfully',
                    'project': updated_project
                }
                
        except Exception as e:
            if 'duplicate key value violates unique constraint' in str(e):
                return {'error': f'Project name already exists'}, 409
            return {'error': f'Database error: {str(e)}'}, 500
        

    ### DELETE /projects/<project_id> ###

    @api.doc('delete_project')
    @require_auth(keycloak_auth)
    @require_permission('delete_projects')
    def delete(self, project_id):

        """Delete a project by ID user permissions and organisation scope

        Query Parameters: 
        - hard: true/false (default: false) - If true, permanently delete from database
        """

        try:
            # Check if hard delete is requested
            hard_delete = request.args.get('hard', 'false').lower() == 'true'
            
            with get_db_cursor() as cursor:
                if hard_delete:
                    # Hard delete - permanently remove from database
                    cursor.execute("""
                        DELETE FROM projects 
                        WHERE id = %s
                        RETURNING id, name
                    """, (project_id,))
                    
                    deleted_project = cursor.fetchone()
                    
                    if not deleted_project:
                        return {'error': 'Project not found'}, 404
                    
                    return {
                        'message': f'Project "{deleted_project["name"]}" permanently deleted',
                        'delete_type': 'hard'
                    }
                else:
                    # Soft delete - set deleted_at timestamp
                    cursor.execute("""
                        UPDATE projects 
                        SET deleted_at = NOW(), updated_at = NOW()
                        WHERE id = %s AND deleted_at IS NULL
                        RETURNING id, name
                    """, (project_id,))
                    
                    deleted_project = cursor.fetchone()
                    
                    if not deleted_project:
                        return {'error': 'Project not found or already deleted'}, 404
                    
                    return {
                        'message': f'Project "{deleted_project["name"]}" deleted (can be restored)',
                        'delete_type': 'soft'
                    }
                
        except Exception as e:
            return {'error': f'Database error: {str(e)}'}, 500

@project_ns.route('/<string:project_id>/restore')
class ProjectRestore(Resource):
    
    ### POST /projects/<project_id>/restore ###
    
    @api.doc('restore_project')
    @require_auth(keycloak_auth)
    @require_permission('create_projects')
    def post(self, project_id):

        """Restore a soft-deleted project (system-admin only)"""

        try:
            with get_db_cursor() as cursor:
                cursor.execute("""
                    UPDATE projects 
                    SET deleted_at = NULL, updated_at = NOW()
                    WHERE id = %s AND deleted_at IS NOT NULL
                    RETURNING *
                """, (project_id,))
                
                restored_project = cursor.fetchone()
                
                if not restored_project:
                    return {'error': 'Project not found or not deleted'}, 404
                
                return {
                    'message': f'Project "{restored_project["name"]}" restored successfully',
                    'project': restored_project
                }
        except Exception as e:
            if 'duplicate key value violates unique constraint' in str(e):
                return {'error': 'Cannot restore: A project with this name already exists'}, 409
            return {'error': f'Database error: {str(e)}'}, 500


@project_ns.route('/<string:project_id>/users')
class ProjectUsers(Resource):
    
    ### GET /projects/<project_id>/users ###
    
    @api.doc('list_project_users')
    @require_auth(keycloak_auth)
    @require_permission('view_project_users', resource_type='project', resource_id_arg='project_id')
    def get(self, project_id):

        """List users associated with a project"""

        try:
            # Get all users with any project role
            all_project_admins = keycloak_auth.get_users_by_attribute('project-admin', project_id)
            all_project_contributors = keycloak_auth.get_users_by_attribute('project-contributor', project_id)
            all_project_viewers = keycloak_auth.get_users_by_attribute('project-viewer', project_id)

            # Create sets of user IDs for each role
            admin_user_ids = {user['user_id'] for user in all_project_admins}
            contributor_user_ids = {user['user_id'] for user in all_project_contributors}
            viewer_user_ids = {user['user_id'] for user in all_project_viewers}

            # Apply role hierarchy: admin > contributor > viewer
            # Remove lower privilege roles if user has higher privilege
            
            # If user is admin, remove them from contributor and viewer lists
            contributor_user_ids = contributor_user_ids - admin_user_ids
            viewer_user_ids = viewer_user_ids - admin_user_ids
            
            # If user is contributor (but not admin), remove them from viewer list
            viewer_user_ids = viewer_user_ids - contributor_user_ids

            # Filter the user lists based on the cleaned user ID sets
            project_admins = [user for user in all_project_admins if user['user_id'] in admin_user_ids]
            project_contributors = [user for user in all_project_contributors if user['user_id'] in contributor_user_ids]
            project_viewers = [user for user in all_project_viewers if user['user_id'] in viewer_user_ids]

            return {
                'project_id': project_id,
                'project_admins': project_admins,
                'project_contributors': project_contributors,
                'project_viewers': project_viewers,
                'total_users': len(project_admins) + len(project_contributors) + len(project_viewers)
            }
        except Exception as e:
            return {'error': f'Failed to retrieve project users: {str(e)}'}, 500
    
    ### POST /projects/<project_id>/users ###
    ### Body: { "user_id": "<keycloak_user_id>", "role": "project-admin|project-contributor|project-viewer" } ###
    
    @api.doc('add_project_user')
    @require_auth(keycloak_auth)
    @require_permission('manage_project_users', resource_type='project', resource_id_arg='project_id')
    def post(self, project_id):

        """Add a user to a project with a specific role"""

        try:
            data = request.get_json()
            if not data:
                return {'error': 'No JSON data provided'}, 400
            
            user_id = data.get('user_id')
            role = data.get('role')
            redirect_uri = data.get('redirect_uri')

            if not user_id or role not in ['project-admin', 'project-contributor', 'project-viewer']:
                return {'error': 'user_id and valid role (project-admin, project-contributor, project-viewer) are required'}, 400

            if not redirect_uri:
                return {'error': 'redirect_uri is required for acceptance link'}, 400

            # Check if user exists in Keycloak
            user = keycloak_auth.get_user(user_id)
            if not user:
                return {'error': 'User not found in Keycloak'}, 404
            response = invite_user_to_project(user, redirect_uri, project_id, role)
            return response
        except Exception as e:
            return {'error': f'Failed to add user to project: {str(e)}'}, 500


@project_ns.route('/<string:project_id>/users/<string:user_id>')
class DeleteProjectUsers(Resource):

    ### DELETE /projects/<project_id>/users ###

    @api.doc('remove_project_user')
    @require_auth(keycloak_auth)
    @require_permission('manage_project_users', resource_type='project', resource_id_arg='project_id')
    def delete(self, project_id, user_id):

        """Remove a user from a project"""

        try:
            # Check if user exists in Keycloak
            user = keycloak_auth.get_user(user_id)
            if not user:
                return {'error': 'User not found in Keycloak'}, 404

            # Remove user from all project roles
            removed_roles = []
            for role in ['project-admin', 'project-contributor', 'project-viewer']:
                if keycloak_auth.user_has_attribute(user_id, role, project_id):
                    success = keycloak_auth.remove_attribute_value(user_id, role, project_id)
                    if success:
                        removed_roles.append(role)
                        print(f"Removed project_id {project_id} from role {role} for user {user_id}")
                    else:
                        return {'error': f'Failed to remove role {role}'}, 500
            
            if not removed_roles:
                return {'message': 'User was not associated with the project'}, 200

            return {
                'message': 'User removed from project successfully',
                'user_id': user_id,
                'project_id': project_id,
                'removed_roles': removed_roles
            }, 200

        except Exception as e:
            return {'error': f'Failed to remove user from project: {str(e)}'}, 500


@project_ns.route('/<string:project_id>/submissions')
class ProjectSubmissions(Resource):

    ### GET /projects/<project_id>/submissions ###

    @api.doc('list_project_submissions')
    @require_auth(keycloak_auth)
    @require_permission('view_project_submissions', resource_type='project', resource_id_arg='project_id')
    def get(self, project_id):

        """List all submissions associated with a project"""

        try:
            with get_db_cursor() as cursor:
                cursor.execute("""
                    SELECT s.*
                    FROM submissions s
                    WHERE s.project_id = %s
                    ORDER BY s.created_at DESC
                """, (project_id,))
                
                submissions = cursor.fetchall()
                
                # Get logs for each submission
                for submission in submissions:
                    cursor.execute("""
                        SELECT *
                        FROM submissions_log
                        WHERE submission_id = %s
                        ORDER BY created_at DESC
                    """, (submission['id'],))
                    
                    submission['logs'] = cursor.fetchall()
                
                return {
                    'project_id': project_id,
                    'total_submissions': len(submissions),
                    'submissions': submissions
                }
        except Exception as e:
            return {'error': f'Database error: {str(e)}'}, 500
        
    

    ### POST /projects/<project_id>/submissions ###

    @api.doc('upload_submissions')
    @require_auth(keycloak_auth)
    @require_permission('upload_submission', resource_type='project', resource_id_arg='project_id')
    def post(self, project_id):

        """Submit an analysis (submission in Agari) to SONG (proxy endpoint)
        
        Accepts either:
        1. JSON data directly in request body
        2. TSV file upload with JSON metadata containing files array
        """

        try:
            data = None
            
            # Check if this is a file upload (multipart/form-data)
            if request.files and 'file' in request.files:
                file = request.files['file']
                
                if file.filename == '':
                    return {'error': 'No file selected'}, 400
                
                # Check if it's a TSV file
                if not file.filename.lower().endswith(('.tsv', '.txt')):
                    return {'error': 'File must be a TSV file (.tsv or .txt)'}, 400
                
                try:
                    # Read and convert TSV to JSON
                    file_content = file.read().decode('utf-8')
                    
                    samples_data = tsv_to_json(file_content)
                    
                    metadata_json = request.form.get('metadata')

                    if not metadata_json:
                        return {'error': 'Metadata with files array is required when uploading TSV'}, 400

                    try:
                        metadata = json.loads(metadata_json)

                        if 'studyId' not in metadata:
                            return {'error': 'studyId is required in metadata'}, 400
                        
                        if 'analysisType' not in metadata:
                            return {'error': 'analysisType is required in metadata'}, 400

                        if 'files' not in metadata:
                            return {'error': 'files array is required in metadata'}, 400

                        if 'submissionName' not in metadata:
                            return {'error': 'submissionName is required in metadata'}, 400

                    except json.JSONDecodeError as e:
                        return {'error': f'Invalid JSON in metadata field: {str(e)}'}, 400
                    
                    # Validate that files array exists in metadata
                    if 'files' not in metadata:
                        return {'error': 'files array required in metadata'}, 400
                    
                    # Build the complete payload
                    data = {
                        "studyId": metadata['studyId'],
                        "analysisType": metadata['analysisType'],
                        "files": metadata['files'],
                        "samples": samples_data
                    }
                    
                    print(f"Final payload structure: studyId={data['studyId']}, samples_count={len(data['samples'])}, files_count={len(data['files'])}")
                    
                except UnicodeDecodeError:
                    return {'error': 'File must be UTF-8 encoded'}, 400
                except Exception as e:
                    print(f"Error processing TSV: {str(e)}")
                    return {'error': f'Failed to process TSV file: {str(e)}'}, 500
            else:
                print("No file upload detected, checking for JSON body")
                # Get JSON data directly from request body
                data = request.get_json()
                
            if not data:
                return {'error': 'No data provided (either JSON or TSV file with metadata required)'}, 400

            # Get client token for SONG API
            song_token = keycloak_auth.get_client_token()
            if not song_token:
                return {'error': 'Failed to authenticate with SONG service'}, 500

            # Set up headers for SONG request
            song_headers = {
                'Authorization': f'Bearer {song_token}',
                'Content-Type': 'application/json'
            }
            
            # Forward the request to SONG
            song_submit_url = f"{song}/submit/{metadata['studyId']}?allowDuplicates=true"
            song_response = requests.post(song_submit_url, headers=song_headers, json=data)

            print(f"SONG submit response status: {song_response.status_code}")
            
            # Forward SONG's response directly
            try:
                response_data = song_response.json()
            except:
                response_data = {'message': song_response.text}

            if song_response.status_code == 200:
                analysis_id = response_data.get('analysisId')
            else:
                analysis_id = None

            with get_db_cursor() as cursor:
                cursor.execute("""
                    INSERT INTO submissions (project_id, study_id, analysis_id, submission_name)
                    VALUES (%s, %s, %s, %s)
                    RETURNING id
                """, (project_id, metadata['studyId'], analysis_id, metadata.get('submissionName')))
                
                submission_id = cursor.fetchone()['id']

                log_submission(submission_id, request.user.get('user_id'), song_response.status_code, song_response.text)

                response_data['submission_id'] = submission_id

            return response_data, song_response.status_code

        except Exception as e:
            return {'error': f'Failed to submit analysis: {str(e)}'}, 500
        

@project_ns.route('/<string:project_id>/submissions/<string:submission_id>')
class ProjectSubmission(Resource):
    
    ### GET /projects/<project_id>/submissions/<submission_id> ###

    @api.doc('get_project_submission')
    @require_auth(keycloak_auth)
    @require_permission('view_project_submissions', resource_type='project', resource_id_arg='project_id')
    def get(self, project_id, submission_id):

        """Get details of a specific submission associated with a project"""

        try:
            with get_db_cursor() as cursor:
                
                # Clean and validate project_id
                try:
                    clean_project_id = str(uuid.UUID(project_id.strip('"')))
                except ValueError:
                    return {'error': f'Invalid project_id format: {project_id}'}, 400
                
                # Clean and validate submission_id  
                try:
                    clean_submission_id = str(uuid.UUID(submission_id.strip('"')))
                except ValueError:
                    return {'error': f'Invalid submission_id format: {submission_id}'}, 400
                
                cursor.execute("""
                    SELECT s.*
                    FROM submissions s
                    WHERE s.project_id = %s AND s.id = %s
                """, (clean_project_id, clean_submission_id))
                
                submission = cursor.fetchone()
                
                if not submission:
                    return {'error': 'Submission not found for this project'}, 404
                
                # Get logs for this submission
                cursor.execute("""
                    SELECT *
                    FROM submissions_log
                    WHERE submission_id = %s
                    ORDER BY created_at DESC
                """, (clean_submission_id,))
                
                submission['logs'] = cursor.fetchall()
                
                # get analysis status from SONG
                analysis_id = submission.get('analysis_id')
                study_id = submission.get('study_id')

                if analysis_id and study_id:
                    # Get client token for SONG API
                    song_token = keycloak_auth.get_client_token()
                    if not song_token:
                        return {'error': 'Failed to authenticate with SONG service'}, 500

                    song_headers = {
                        'Authorization': f'Bearer {song_token}',
                        'Content-Type': 'application/json'
                    }

                    song_response = requests.get(f"{song}/studies/{study_id}/analysis/{analysis_id}", headers=song_headers)

                    if song_response.status_code == 200:
                        song_data = song_response.json()
                        submission['analysis'] = song_data

                return submission
        except Exception as e:
            return {'error': f'Database error: {str(e)}'}, 500


@project_ns.route('/<string:project_id>/submissions/<string:submission_id>/upload/init')
class ProjectSubmissionUploadInit(Resource):

    ### POST /projects/<project_id>/submissions/<submission_id>/upload/init ###

    @api.doc('init_submission_upload')
    @require_auth(keycloak_auth)
    @require_permission('upload_submission', resource_type='project', resource_id_arg='project_id')
    def post(self, project_id, submission_id):

        """Initialize upload with SCORE (Step 1 of upload process)"""

        try:

            data = request.get_json()

            object_id = data.get('object_id')
            file_size = data.get('fileSize')
            file_md5 = data.get('md5')
            overwrite = data.get('overwrite', True)

            if not object_id or not file_size or not file_md5:
                return {'error': 'object_id, fileSize, and md5 are required'}, 400

            # Get client token for SCORE API
            score_token = keycloak_auth.get_client_token()
            if not score_token:
                return {'error': 'Failed to authenticate with SCORE service'}, 500

            score_headers = {
                'Authorization': f'Bearer {score_token}',
                'Content-Type': 'application/x-www-form-urlencoded'
            }

            # Initialize upload with SCORE
            init_upload_url = f"{score}/upload/{object_id}/uploads"
            init_data = {
                'fileSize': file_size,
                'md5': file_md5,
                'overwrite': overwrite
            }

            init_response = requests.post(init_upload_url, headers=score_headers, data=init_data)
            
            if init_response.status_code != 200:
                log_submission(submission_id, request.user.get('user_id'), init_response.status_code, f'Failed to initialize upload: {init_response.status_code} - {init_response.text}')
                return {'error': f'Failed to initialize upload: {init_response.status_code} - {init_response.text}'}, init_response.status_code

            log_submission(submission_id, request.user.get('user_id'), init_response.status_code, 'Upload initialized successfully')
            return init_response.json(), 200

        except Exception as e:
            log_submission(submission_id, request.user.get('user_id'), 500, f'Failed to initialize upload: {str(e)}')
            return {'error': f'Failed to initialize upload: {str(e)}'}, 500


@project_ns.route('/<string:project_id>/submissions/<string:submission_id>/upload/finalise-part')
class ProjectSubmissionUploadFinalisePart(Resource):

    ### POST /projects/<project_id>/submissions/<submission_id>/upload/finalise-part ###

    @api.doc('finalise_part_upload')
    @require_auth(keycloak_auth)
    @require_permission('upload_submission', resource_type='project', resource_id_arg='project_id')
    def post(self, project_id, submission_id):

        """Finalize part upload with SCORE (Step 3 of upload process)"""

        try:
            data = request.get_json()
            if not data:
                return {'error': 'No JSON data provided'}, 400

            object_id = data.get('object_id')
            upload_id = data.get('upload_id')
            etag = data.get('etag')
            object_md5 = data.get('md5')
            part_number = data.get('part_number', 1)

            if not all([etag]):
                return {'error': 'object_id, upload_id, etag, and object_md5 are required'}, 400

            # Get client token for SCORE API
            score_token = keycloak_auth.get_client_token()
            if not score_token:
                return {'error': 'Failed to authenticate with SCORE service'}, 500

            score_json_headers = {
                'Authorization': f'Bearer {score_token}',
                'Content-Type': 'application/json'
            }

            # Finalise part upload
            finalise_part_url = f"{score}/upload/{object_id}/parts"
            finalise_part_params = {
                'partNumber': part_number,
                'etag': etag,
                'md5': object_md5,
                'uploadId': upload_id
            }
            
            finalise_part_response = requests.post(
                finalise_part_url, 
                headers=score_json_headers, 
                params=finalise_part_params
            )

            if finalise_part_response.status_code != 200:
                log_submission(submission_id, request.user.get('user_id'), finalise_part_response.status_code, finalise_part_response.text)
                return {'error': f'Failed to finalise part upload: {finalise_part_response.status_code} - {finalise_part_response.text}'}, finalise_part_response.status_code

            log_submission(submission_id, request.user.get('user_id'), finalise_part_response.status_code, 'Part upload finalised successfully')
            
            
            return {
                'message': 'Part upload finalized successfully',
                'object_id': object_id,
                'upload_id': upload_id,
                'part_number': part_number,
                'etag': etag
            }, 200

        except Exception as e:
            log_submission(submission_id, request.user.get('user_id'), 500, f'{str(e)}')
            return {'error': f'Failed to finalise part upload: {str(e)}'}, 500


@project_ns.route('/<string:project_id>/submissions/<string:submission_id>/upload/finalise')
class ProjectSubmissionUploadFinalise(Resource):

    ### POST /projects/<project_id>/submissions/<submission_id>/upload/finalise ###

    @api.doc('finalize_upload')
    @require_auth(keycloak_auth)
    @require_permission('upload_submission', resource_type='project', resource_id_arg='project_id')
    def post(self, project_id, submission_id):

        """Finalize complete upload with SCORE (Step 4 of upload process)"""

        try:
            data = request.get_json()
            if not data:
                return {'error': 'No JSON data provided'}, 400

            object_id = data.get('object_id')
            upload_id = data.get('upload_id')
            parts = data.get('parts', [])  

            if not object_id or not upload_id:
                return {'error': 'object_id and upload_id are required'}, 400

            # Validate parts data if provided
            if parts and not isinstance(parts, list):
                return {'error': 'parts must be an array'}, 400

            # Get client token for SCORE API
            score_token = keycloak_auth.get_client_token()
            if not score_token:
                return {'error': 'Failed to authenticate with SCORE service'}, 500

            score_json_headers = {
                'Authorization': f'Bearer {score_token}',
                'Content-Type': 'application/json'
            }

            # Finalize complete upload
            finalize_upload_url = f"{score}/upload/{object_id}"
            finalize_upload_params = {'uploadId': upload_id}
            
            # Include parts data in the request body if provided
            request_body = {}
            if parts:
                request_body['parts'] = parts
            
            if request_body:
                finalize_upload_response = requests.post(
                    finalize_upload_url, 
                    headers=score_json_headers, 
                    params=finalize_upload_params,
                    json=request_body 
                )
            else:
                finalize_upload_response = requests.post(
                    finalize_upload_url, 
                    headers=score_json_headers, 
                    params=finalize_upload_params
                )
            
            if finalize_upload_response.status_code != 200:
                log_submission(submission_id, request.user.get('user_id'), finalize_upload_response.status_code, finalize_upload_response.text)
                return {'error': f'Failed to finalise upload: {finalize_upload_response.status_code} - {finalize_upload_response.text}'}, finalize_upload_response.status_code

            log_submission(submission_id, request.user.get('user_id'), finalize_upload_response.status_code, 'Upload finalised successfully')
            
            # SCORE might return empty response, so handle that
            try:
                response_data = finalize_upload_response.json()
            except:
                # If no JSON response, return success message
                response_data = {
                    'message': 'Upload finalized successfully',
                    'object_id': object_id,
                    'upload_id': upload_id
                }
                
            return response_data, 200

        except Exception as e:
            log_submission(submission_id, request.user.get('user_id'), 500, f'{str(e)}')
            return {'error': f'Failed to finalise upload: {str(e)}'}, 500
        

@project_ns.route('/<string:project_id>/submissions/<string:submission_id>/publish')
class PublishSubmission(Resource):

    ### POST /projects/<project_id>/submissions/<submission_id>/publish ###

    @api.doc('publish_submission')
    @require_auth(keycloak_auth)
    @require_permission('publish_submission', resource_type='project', resource_id_arg='project_id')
    def post(self, project_id, submission_id):

        """Publish a submission in SONG (proxy endpoint)"""

        try:
            try:
                clean_project_id = str(uuid.UUID(project_id.strip('"')))
                clean_submission_id = str(uuid.UUID(submission_id.strip('"')))
            except ValueError as e:
                return {'error': f'Invalid UUID format: {str(e)}'}, 400

            # get the study_id and analysis_id from the submission record
            with get_db_cursor() as cursor:
                cursor.execute("""
                    SELECT study_id, analysis_id
                    FROM submissions
                    WHERE id = %s AND project_id = %s
                """, (clean_submission_id, clean_project_id))
                
                submission = cursor.fetchone()
                
                if not submission:
                    return {'error': 'Submission not found for this project'}, 404
                
                study_id = submission.get('study_id')
                analysis_id = submission.get('analysis_id')

            # Get client token for SONG API
            song_token = keycloak_auth.get_client_token()
            if not song_token:
                return {'error': 'Failed to authenticate with SONG service'}, 500

            # Set up headers for SONG request
            song_headers = {
                'Authorization': f'Bearer {song_token}',
                'Content-Type': 'application/json'
            }

            # Forward the publish request to SONG
            song_publish_url = f"{song}/studies/{study_id}/analysis/publish/{analysis_id}"
            song_response = requests.put(song_publish_url, headers=song_headers)

            print(f"SONG publish response status: {song_response.status_code}")

            # Forward SONG's response directly
            try:
                response_data = song_response.json()
            except Exception:
                response_data = {'message': song_response.text}

            if song_response.status_code != 200:
                log_submission(clean_submission_id, request.user.get('user_id'), song_response.status_code, song_response.text)
            else:
                log_submission(clean_submission_id, request.user.get('user_id'), song_response.status_code, 'Analysis published successfully')            
                
            return response_data, song_response.status_code

        except Exception as e:
            log_submission(submission_id, request.user.get('user_id'), 500, f'{str(e)}')
            return {'error': f'Failed to publish analysis: {str(e)}'}, 500


@project_ns.route('/<string:project_id>/submissions/<string:submission_id>/unpublish')
class UnpublishSubmission(Resource):

    ### POST /projects/<project_id>/submissions/<submission_id>/unpublish ###

    @api.doc('unpublish_submission')
    @require_auth(keycloak_auth)
    @require_permission('unpublish_submission', resource_type='project', resource_id_arg='project_id')
    def post(self, project_id, submission_id):

        """Unpublish an analysis in SONG (proxy endpoint)"""
        
        try:
            try:
                clean_project_id = str(uuid.UUID(project_id.strip('"')))
                clean_submission_id = str(uuid.UUID(submission_id.strip('"')))
            except ValueError as e:
                return {'error': f'Invalid UUID format: {str(e)}'}, 400

            # get the study_id and analysis_id from the submission record
            with get_db_cursor() as cursor:
                cursor.execute("""
                    SELECT study_id, analysis_id
                    FROM submissions
                    WHERE id = %s AND project_id = %s
                """, (clean_submission_id, clean_project_id))
                
                submission = cursor.fetchone()
                
                if not submission:
                    return {'error': 'Submission not found for this project'}, 404
                
                study_id = submission.get('study_id')
                analysis_id = submission.get('analysis_id')

            # Get client token for SONG API
            song_token = keycloak_auth.get_client_token()
            if not song_token:
                return {'error': 'Failed to authenticate with SONG service'}, 500

            # Set up headers for SONG request
            song_headers = {
                'Authorization': f'Bearer {song_token}',
                'Content-Type': 'application/json'
            }

            # Forward the unpublish request to SONG
            song_unpublish_url = f"{song}/studies/{study_id}/analysis/unpublish/{analysis_id}"
            song_response = requests.put(song_unpublish_url, headers=song_headers)

            print(f"SONG unpublish response status: {song_response.status_code}")

            # Forward SONG's response directly
            try:
                response_data = song_response.json()
            except Exception:
                response_data = {'message': song_response.text}

            if song_response.status_code != 200:
                log_submission(clean_submission_id, request.user.get('user_id'), song_response.status_code, song_response.text)
            else:
                log_submission(clean_submission_id, request.user.get('user_id'), song_response.status_code, 'Analysis unpublished successfully')

            return response_data, song_response.status_code

        except Exception as e:
            log_submission(submission_id, request.user.get('user_id'), 500, f'{str(e)}')
            return {'error': f'Failed to unpublish analysis: {str(e)}'}, 500
        





##########################
### STUDIES
##########################


study_ns = api.namespace('studies', description='Study management endpoints')

@study_ns.route('/')
class StudyList(Resource):
    
    ### GET /studies ###

    @study_ns.doc('list_studies')
    def get(self):

        """List all studies (public access)"""
        
        try:
            with get_db_cursor() as cursor:
                cursor.execute("""
                    SELECT *
                    FROM studies 
                    WHERE deleted_at IS NULL 
                    ORDER BY name
                """)
                
                studies = cursor.fetchall()

                return studies

        except Exception as e:
            return {'error': f'Database error: {str(e)}'}, 500

    ### POST /studies ###

    @study_ns.doc('create_study')
    @require_auth(keycloak_auth)
    @require_permission('create_study', resource_type='project', resource_id_arg='projectId')
    def post(self):
        """Create a new study"""
        try:
            data = request.get_json()
            if not data:
                return {'error': 'No JSON data provided'}, 400
            
            studyId = data.get('studyId')
            name = data.get('name')
            description = data.get('description')
            projectId = data.get('projectId')
            info = data.get('info')
            
            if not studyId:
                return {'error': 'StudyId is required'}, 400
            if not name:
                return {'error': 'Study name is required'}, 400
            if not projectId:
                return {'error': 'Associated projectId is required'}, 400
    
            ### CHECK IF STUDYID EXISTS IN SONG ###
            app.logger.info(f"Checking if studyId '{studyId}' exists in SONG before creating locally...")
    
            song_token = keycloak_auth.get_client_token()
            if not song_token:
                return {'error': 'Failed to authenticate with SONG service'}, 500
            else:
                app.logger.info("Successfully obtained SONG token")
                print(f"SONG Token: {song_token}")
    
            song_headers = {
                'Authorization': f'Bearer {song_token}',
                'Content-Type': 'application/json'
            }
            
            song_check_url = f"{song}/studies/{studyId}"
            app.logger.info(f"Checking SONG for existing studyId at {song_check_url} ...")
            song_response = requests.get(song_check_url, headers=song_headers)
    
            app.logger.info(f"SONG: {song_response.json()}")
    
            if song_response.status_code == 200:
                return {'error': f'Study with studyId "{studyId}" already exists in SONG'}, 200
            elif song_response.status_code == 404:
                print(f"StudyId '{studyId}' does not exist in SONG, proceeding to create locally...")
            else:
                return {'error': f'Error checking study in SONG: {song_response.status_code} - {song_response.text}'}, 500
    
            ### CREATE STUDY IN SONG ###
            song_create_url = f"{song}/studies/{studyId}/"
            song_payload = {
                'studyId': studyId,
                'name': name,
                'description': description,
                'info': info or {}
            }
    
            song_response = requests.post(song_create_url, headers=song_headers, json=song_payload)
    
            if song_response.status_code == 200:
                print(f"Successfully created study in SONG: {song_response.json()}")
            else:
                return {'error': f"Failed to create study in SONG: {song_response.status_code} - {song_response.text}"}
    
            ### CREATE STUDY LOCALLY ###
            with get_db_cursor() as cursor:
                cursor.execute("""
                    INSERT INTO studies (study_id, name, description, project_id)
                    VALUES (%s, %s, %s, %s)
                    RETURNING *
                """, (studyId, name, description, projectId))
    
                new_study = cursor.fetchone()
    
                return {
                    'message': 'Study created successfully',
                    'study': new_study
                }, 201
    
        except Exception as e:
            if 'duplicate key value violates unique constraint' in str(e):
                return {'error': f'Study with name "{name}" already exists'}, 409
            return {'error': f'Database error: {str(e)}'}, 500

@study_ns.route('/<string:study_id>/analysis')
class StudyAnalysis(Resource):
    
    ### GET /studies/<study_id>/analysis ###

    @study_ns.doc('get_study_analysis')
    @require_auth(keycloak_auth)
    def get(self, study_id):

        """
            Get analysis results for a study from SONG (proxy endpoint)

            Query Parameters:
                - analysisStates: Comma-separated list of analysis states to filter by
        """

        states = request.args.get('analysisStates')
        
        try:
            # Get client token for SONG API
            song_token = keycloak_auth.get_client_token()
            if not song_token:
                return {'error': 'Failed to authenticate with SONG service'}, 500

            # Set up headers for SONG request
            song_headers = {
                'Authorization': f'Bearer {song_token}',
                'Content-Type': 'application/json'
            }

            if states:
                song_analysis_url = f"{song}/studies/{study_id}/analysis?analysisStates={states}"
            else:
                song_analysis_url = f"{song}/studies/{study_id}/analysis"

            song_response = requests.get(song_analysis_url, headers=song_headers)

            print(f"SONG analysis response status: {song_response.status_code}")
            
            # Forward SONG's response directly
            try:
                response_data = song_response.json()
            except:
                response_data = {'message': song_response.text}
            
            return response_data, song_response.status_code

        except Exception as e:
            return {'error': f'Failed to retrieve analysis results: {str(e)}'}, 500

@study_ns.route('/<string:project_id>/<string:study_id>/analysis/<string:analysis_id>/upload')
class StudyAnalysisUpload(Resource):

    ### POST /studies/<project_id>/<study_id>/analysis/<analysis_id>/upload ###

    @study_ns.doc('upload_analysis_file')
    @require_auth(keycloak_auth)
    @require_permission('submit_to_study', resource_type='project', resource_id_arg='project_id')
    def post(self, project_id, study_id, analysis_id):

        """Upload a file to an analysis in SCORE and MINIO (proxy endpoint)"""

        try:
            print("Form keys:", request.form.keys())
            print("Form data:", request.form)
            # Parse form data
            object_id = request.form.get('object_id')
            overwrite = request.form.get('overwrite', 'true').lower() == 'true'
            
            if not object_id:
                return {'error': 'object_id is required'}, 400
                
            # Get the uploaded file
            if 'file' not in request.files:
                return {'error': 'No file provided'}, 400
                
            file = request.files['file']
            if file.filename == '':
                return {'error': 'No file selected'}, 400

            # Read file data and calculate size/MD5
            file_data = file.read()
            file_size = len(file_data)
            
            import hashlib
            file_md5 = hashlib.md5(file_data).hexdigest()
            
            app.logger.info(f"File: {file.filename}, Size: {file_size}, MD5: {file_md5}")

            # Get client token for SCORE API
            score_token = keycloak_auth.get_client_token()
            if not score_token:
                return {'error': 'Failed to authenticate with SCORE service'}, 500

            score_headers = {
                'Authorization': f'Bearer {score_token}',
                'Content-Type': 'application/x-www-form-urlencoded'
            }

            # Step 1: Initialize upload with SCORE
            init_upload_url = f"{score}/upload/{object_id}/uploads"
            init_data = {
                'fileSize': file_size,
                'md5': file_md5,
                'overwrite': overwrite
            }
            app.logger.info(f"Score URL {init_upload_url}")
            init_response = requests.post(init_upload_url, headers=score_headers, data=init_data)
            app.logger.info(f"Score upload response: {init_response}")
            if init_response.status_code != 200:
                return {'error': f'Failed to initialize upload: {init_response.status_code} - {init_response.text}'}, 500
                
            init_result = init_response.json()
            upload_id = init_result['uploadId']
            presigned_url = init_result['parts'][0]['url']
            object_md5 = init_result['objectMd5']
            
            app.logger.info(f"Upload initialized - Upload ID: {upload_id}")

            # Step 2: Upload file to MinIO using presigned URL
            upload_headers = {'Content-Type': 'text/plain'}
            upload_response = requests.put(presigned_url, headers=upload_headers, data=file_data)
            
            if upload_response.status_code != 200:
                return {'error': f'Failed to upload file to storage: {upload_response.status_code}'}, 500
                
            etag = upload_response.headers.get('ETag', '').strip('"')
            app.logger.info(f"File uploaded to MinIO - ETag: {etag}")

            # Step 3: Finalize part upload
            finalize_part_url = f"{score}/upload/{object_id}/parts"
            finalize_part_params = {
                'partNumber': 1,
                'etag': etag,
                'md5': object_md5,
                'uploadId': upload_id
            }
            
            score_json_headers = {
                'Authorization': f'Bearer {score_token}',
                'Content-Type': 'application/json'
            }
            
            finalize_part_response = requests.post(
                finalize_part_url, 
                headers=score_json_headers, 
                params=finalize_part_params
            )
            
            if finalize_part_response.status_code != 200:
                return {'error': f'Failed to finalize part upload: {finalize_part_response.status_code}'}, 500
                
            app.logger.info("Part upload finalized")

            # Step 4: Finalize complete upload
            finalize_upload_url = f"{score}/upload/{object_id}"
            finalize_upload_params = {'uploadId': upload_id}
            
            finalize_upload_response = requests.post(
                finalize_upload_url, 
                headers=score_json_headers, 
                params=finalize_upload_params
            )
            
            if finalize_upload_response.status_code != 200:
                return {'error': f'Failed to finalize upload: {finalize_upload_response.status_code}'}, 500
                
            app.logger.info("Upload finalized successfully")

            return {
                'message': 'File uploaded successfully',
                'study_id': study_id,
                'project_id': project_id,
                'analysis_id': analysis_id,
                'object_id': object_id,
                'filename': file.filename,
                'file_size': file_size,
                'md5': file_md5,
                'upload_id': upload_id,
                'etag': etag
            }, 200

        except Exception as e:
            return {'error': f'Failed to upload file: {str(e)}'}, 500
        


##########################
### INVITES
##########################

invite_ns = api.namespace('invites', description='Invite management endpoints')


@invite_ns.route('/project/<string:project_id>/<string:user_id>')
class ProjectInviteStatus(Resource):

    ### GET /invites/<user_id> ###

    @api.doc('get_project_invites')
    def get(self, project_id, user_id):
        user = keycloak_auth.get_user(user_id)
        if user.get("attributes"):
            invite = user["attributes"].get(project_id, [""])[0]
        print(invite)



@invite_ns.route('/project/<string:token>/accept')
class ProjectInviteConfirm(Resource):

    ### POST /invites/<token>/accept ###

    @api.doc('accept_project_invite')
    def post(self, token):
        user = keycloak_auth.get_users_by_attribute('invite_token', token)[0]
        user_id = user["user_id"]

        project_id = None
        for role_attr in ['project-admin', 'project-contributor', 'project-viewer']:
            role_values = user["attributes"].get(role_attr, [])
            if role_values:
                project_id = role_values[0]
                break

        invite_role = user["attributes"].get("invite_role", [""])[0]
        invite_project_id = user["attributes"].get("invite_project_id", [""])[0]

        # Remove user from all existing project roles first (role hierarchy enforcement)
        removed_roles = []
        for existing_role in ['project-admin', 'project-contributor', 'project-viewer']:
            if keycloak_auth.user_has_attribute(user_id, existing_role, invite_project_id):
                success = keycloak_auth.remove_attribute_value(user_id, existing_role, invite_project_id)
                if success:
                    removed_roles.append(existing_role)
                    print(f"Removed project_id {invite_project_id} from role {existing_role} for user {user_id}")
                else:
                    return {'error': f'Failed to remove existing role {existing_role}'}, 500

        # Add the user to the new role
        success = keycloak_auth.add_attribute_value(user_id, invite_role, invite_project_id)
        if not success:
            return {'error': f'Failed to add user to role {invite_role}'}, 500

        print(f"Added project_id {project_id} to role {invite_role} for user {user_id}")

        # Remove temp attributes
        keycloak_auth.remove_attribute_value(user_id, 'invite_token', token)
        keycloak_auth.remove_attribute_value(user_id, 'invite_project_id', invite_project_id)
        keycloak_auth.remove_attribute_value(user_id, 'invite_role', invite_role)

        # Get access token for the user
        auth_tokens = keycloak_auth.get_user_auth_tokens(user_id)
        if not auth_tokens:
            return {'error': f'"Failed to obtain auth tokens for user {user_id}'}, 500

        return {
            'message': 'User added to project successfully',
            'user_id': user_id,
            'project_id': invite_project_id,
            'new_role': invite_role,
            'removed_roles': removed_roles,
            'access_token': auth_tokens["access_token"],
            'refresh_token': auth_tokens["refresh_token"]
        }, 200


@invite_ns.route('/organisation/<string:token>/accept')
class OrganisationInviteConfirm(Resource):
    ### POST /invites/<token>/accept ###

    @api.doc('accept_organisation_invite')
    def post(self, token):
        user = keycloak_auth.get_users_by_attribute('invite_org_token', token)[0]
        user_id = user["user_id"]

        invite_org_role = user["attributes"].get("invite_org_role", [""])[0]
        invite_org_id = user["attributes"].get("invite_org_id", [""])[0]

        # Prepare update data with proper structure
        update_data = {
            'attributes': {
                'organisation_id': [invite_org_id]
            },
            'realm_roles': [f'agari-{invite_org_role}']
        }
        result = keycloak_auth.update_user(user_id, update_data)

        # Remove temp attributes
        keycloak_auth.remove_attribute_value(user_id, 'invite_org_token', token)
        keycloak_auth.remove_attribute_value(user_id, 'invite_org_id', invite_org_id)
        keycloak_auth.remove_attribute_value(user_id, 'invite_org_role', invite_org_role)

        # Get access token for the user
        auth_tokens = keycloak_auth.get_user_auth_tokens(user_id)
        if not auth_tokens:
            return {'error': f'"Failed to obtain access token for user {user_id}'}, 500

        if result.get('success'):
            return {
                'message': f'User added to organisation with role "{invite_org_role}"',
                'user_id': user_id,
                'organisation_id': invite_org_id,
                'role': invite_org_role,
                'realm_role_assigned': f'agari-{invite_org_role}',
                'update_details': result.get('updates', {})
            }
        else:
            return {
                'error': 'Failed to add user to organisation',
                'details': result.get('error'),
                'errors': result.get('errors', {})
            }, 500


if __name__ == '__main__':
    port = int(os.getenv('PORT', 8000))
    app.run(debug=True, host='0.0.0.0', port=port)<|MERGE_RESOLUTION|>--- conflicted
+++ resolved
@@ -14,7 +14,6 @@
 from datetime import datetime, date
 from decimal import Decimal
 import requests
-<<<<<<< HEAD
 from helpers import (
     magic_link,
     invite_user_to_project,
@@ -24,11 +23,8 @@
     log_submission,
     tsv_to_json,
 )
-
-=======
-from helpers import magic_link, invite_user_to_project, invite_user_to_org, access_revoked_notification, log_event, log_submission, tsv_to_json
 import uuid
->>>>>>> 81ab32c5
+
 
 # Custom JSON encoder to handle datetime and other types
 class CustomJSONEncoder(json.JSONEncoder):
